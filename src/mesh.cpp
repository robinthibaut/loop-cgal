--- conflicted
+++ resolved
@@ -62,7 +62,6 @@
         _mesh.add_vertex(Point(verts(i, 0), verts(i, 1), verts(i, 2))));
   }
 
-<<<<<<< HEAD
   for (ssize_t i = 0; i < tris.shape(0); ++i) {
     int v0 = tris(i, 0);
     int v1 = tris(i, 1);
@@ -85,12 +84,10 @@
     }
 
     _mesh.add_face(vertex_indices[v0], vertex_indices[v1], vertex_indices[v2]);
-=======
   for (ssize_t i = 0; i < tris.shape(0); ++i)
   {
     _mesh.add_face(vertex_indices[tris(i, 0)], vertex_indices[tris(i, 1)],
                    vertex_indices[tris(i, 2)]);
->>>>>>> 1aa1dbdb
   }
   if (LoopCGAL::verbose)
   {
