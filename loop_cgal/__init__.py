from __future__ import annotations

from typing import Tuple

import numpy as np
import pyvista as pv

<<<<<<< HEAD
from .loop_cgal import NumpyMesh, NumpyPlane, clip_plane, clip_surface, corefine_mesh
from .loop_cgal import TriMesh as _TriMesh


def validate_numpy_mesh(mesh: NumpyMesh, mesh_name: str = "mesh") -> None:
    """Validate a NumpyMesh object to prevent crashes in C++ code.
    
    Parameters
    ----------
    mesh : NumpyMesh
        The mesh to validate
    mesh_name : str
        Name of the mesh for error messages
        
    Raises
    ------
    ValueError
        If the mesh is invalid
    """
    if not isinstance(mesh, NumpyMesh):
        raise ValueError(f"{mesh_name} must be a NumpyMesh object")
    
    # Check vertices
    if not hasattr(mesh, 'vertices') or mesh.vertices is None:
        raise ValueError(f"{mesh_name} vertices are None")
    
    vertices = np.asarray(mesh.vertices)
    if vertices.size == 0:
        raise ValueError(f"{mesh_name} has no vertices")
    
    if vertices.ndim != 2 or vertices.shape[1] != 3:
        raise ValueError(f"{mesh_name} vertices must be Nx3 array, got shape {vertices.shape}")
    
    if not np.isfinite(vertices).all():
        raise ValueError(f"{mesh_name} vertices contain NaN or infinite values")
    
    # Check triangles
    if not hasattr(mesh, 'triangles') or mesh.triangles is None:
        raise ValueError(f"{mesh_name} triangles are None")
    
    triangles = np.asarray(mesh.triangles)
    if triangles.size == 0:
        raise ValueError(f"{mesh_name} has no triangles")
    
    if triangles.ndim != 2 or triangles.shape[1] != 3:
        raise ValueError(f"{mesh_name} triangles must be Nx3 array, got shape {triangles.shape}")
    
    if triangles.dtype.kind not in ['i', 'u']:  # integer types
        raise ValueError(f"{mesh_name} triangle indices must be integers, got {triangles.dtype}")
    
    # Check triangle indices are within bounds
    max_vertex_index = vertices.shape[0] - 1
    if triangles.min() < 0:
        raise ValueError(f"{mesh_name} has negative triangle indices")
    
    if triangles.max() > max_vertex_index:
        raise ValueError(f"{mesh_name} triangle indices exceed vertex count (max index: {triangles.max()}, vertex count: {vertices.shape[0]})")
    
    # Check for degenerate triangles (same vertex used multiple times)
    for i, tri in enumerate(triangles):
        if len(set(tri)) != 3:
            raise ValueError(f"{mesh_name} triangle {i} is degenerate: vertices {tri}")


def validate_pyvista_polydata(surface: pv.PolyData, surface_name: str = "surface") -> None:
    """Validate a PyVista PolyData object.
    
    Parameters
    ----------
    surface : pv.PolyData
        The surface to validate
    surface_name : str
        Name of the surface for error messages
        
    Raises
    ------
    ValueError
        If the surface is invalid
    """
    if not isinstance(surface, pv.PolyData):
        raise ValueError(f"{surface_name} must be a pyvista.PolyData object")
    
    if surface.n_points == 0:
        raise ValueError(f"{surface_name} has no points")
    
    if surface.n_cells == 0:
        raise ValueError(f"{surface_name} has no cells")
    
    points = np.asarray(surface.points)
    if not np.isfinite(points).all():
        raise ValueError(f"{surface_name} points contain NaN or infinite values")


def validate_plane(plane_origin: np.ndarray, plane_normal: np.ndarray) -> None:
    """Validate plane parameters.
    
    Parameters
    ----------
    plane_origin : np.ndarray
        The plane origin point
    plane_normal : np.ndarray
        The plane normal vector
        
    Raises
    ------
    ValueError
        If the plane parameters are invalid
    """
    origin = np.asarray(plane_origin, dtype=np.float64)
    normal = np.asarray(plane_normal, dtype=np.float64)
    
    if origin.shape != (3,):
        raise ValueError(f"Plane origin must be a 3-element array, got shape {origin.shape}")
    
    if normal.shape != (3,):
        raise ValueError(f"Plane normal must be a 3-element array, got shape {normal.shape}")
    
    if not np.isfinite(origin).all():
        raise ValueError("Plane origin contains NaN or infinite values")
    
    if not np.isfinite(normal).all():
        raise ValueError("Plane normal contains NaN or infinite values")
    
    normal_length = np.linalg.norm(normal)
    if normal_length < 1e-10:
        raise ValueError(f"Plane normal vector is too small (length: {normal_length})")

=======
from ._loop_cgal import NumpyMesh, NumpyPlane, clip_plane, clip_surface, corefine_mesh
from ._loop_cgal import TriMesh as _TriMesh
from ._loop_cgal import verbose
from ._loop_cgal import set_verbose as set_verbose
>>>>>>> 1aa1dbdb
class TriMesh(_TriMesh):
    """
    A class for handling triangular meshes using CGAL.
    
    Inherits from the base TriMesh class and provides additional functionality.
    """
    def __init__(self, surface: pv.PolyData):
        # Validate input surface
        validate_pyvista_polydata(surface, "input surface")
        
        # Triangulate to ensure we have triangular faces
        surface = surface.triangulate()
        
        # Extract vertices and triangles
        verts = np.array(surface.points, dtype=np.float64).copy()
        faces = surface.faces.reshape(-1, 4)[:, 1:].copy().astype(np.int32)
        
        # Additional validation on extracted data
        if verts.size == 0:
            raise ValueError("Surface has no vertices after triangulation")
        
        if faces.size == 0:
            raise ValueError("Surface has no triangular faces after triangulation")
        
        if not np.isfinite(verts).all():
            raise ValueError("Surface vertices contain NaN or infinite values")
        
        # Check triangle indices
        max_vertex_index = verts.shape[0] - 1
        if faces.min() < 0:
            raise ValueError("Surface has negative triangle indices")
        
        if faces.max() > max_vertex_index:
            raise ValueError(f"Surface triangle indices exceed vertex count (max index: {faces.max()}, vertex count: {verts.shape[0]})")
        
        # Check for degenerate triangles
        for i, tri in enumerate(faces):
            if len(set(tri)) != 3:
                raise ValueError(f"Surface triangle {i} is degenerate: vertices {tri}")
        
        super().__init__(verts, faces)
        
    def to_pyvista(self, area_threshold: float = 1e-6,  # this is the area threshold for the faces, if the area is smaller than this it will be removed
            duplicate_vertex_threshold: float = 1e-4,  # this is the threshold for duplicate vertices
            ) -> pv.PolyData:
        """
        Convert the TriMesh to a pyvista PolyData object.
        
        Returns
        -------
        pyvista.PolyData
            The converted PolyData object.
        """
        np_mesh = self.save(area_threshold, duplicate_vertex_threshold)
        vertices = np.array(np_mesh.vertices).copy()
        triangles = np.array(np_mesh.triangles).copy()
        return pv.PolyData.from_regular_faces(vertices, triangles)

def clip_pyvista_polydata_with_plane(
    surface: pv.PolyData,
    plane_origin: np.ndarray,
    plane_normal: np.ndarray,
    target_edge_length: float = 10.0,
    remesh_before_clipping: bool = True,
    remesh_after_clipping: bool = True,
    remove_degenerate_faces: bool = True,
    duplicate_vertex_threshold: float = 0.001,
    area_threshold: float = 0.0001,
    protect_constraints: bool = False,
    relax_constraints: bool = True,
) -> pv.PolyData:
    """
    Clip a pyvista PolyData object with a plane using the CGAL library.
    Parameters
    ----------
    surface : pyvista.PolyData

        The surface to be clipped.
    plane_origin : np.ndarray
        The origin point of the clipping plane.
    plane_normal : np.ndarray
        The normal vector of the clipping plane.
    target_edge_length : float, optional
        The target edge length for the remeshing process, by default 10.0
    remesh_before_clipping : bool, optional
        Whether to remesh the surface before clipping, by default True
    remesh_after_clipping : bool, optional
        Whether to remesh the surface after clipping, by default True
    remove_degenerate_faces : bool, optional
        Whether to remove degenerate faces from the resulting mesh, by default True
    duplicate_vertex_threshold : float, optional
        The threshold for merging duplicate vertices, by default 0.001
    area_threshold : float, optional
        The area threshold for removing small faces, by default 0.0001
    
    Returns
    -------
    pyvista.PolyData
        The resulting clipped surface.
    """
    # Validate inputs
    validate_pyvista_polydata(surface, "input surface")
    validate_plane(plane_origin, plane_normal)
    
    if target_edge_length <= 0:
        raise ValueError(f"target_edge_length must be positive, got {target_edge_length}")
    
    surface = surface.triangulate()
    tm = NumpyMesh()
    tm.vertices = np.array(surface.points, dtype=np.float64).copy()
    tm.triangles = surface.faces.reshape(-1, 4)[:, 1:].copy().astype(np.int32)
    
    # Validate the created NumpyMesh
    validate_numpy_mesh(tm, "surface mesh")
    
    plane = NumpyPlane()
    plane.origin = np.asarray(plane_origin, dtype=np.float64)
    plane.normal = np.asarray(plane_normal, dtype=np.float64)

    mesh = clip_plane(
        tm,
        plane,
        target_edge_length=target_edge_length,
        remesh_before_clipping=remesh_before_clipping,
        remesh_after_clipping=remesh_after_clipping,
        remove_degenerate_faces=remove_degenerate_faces,
        duplicate_vertex_threshold=duplicate_vertex_threshold,
        area_threshold=area_threshold,
        protect_constraints=protect_constraints,
        relax_constraints=relax_constraints,
    )
    return pv.PolyData.from_regular_faces(mesh.vertices, mesh.triangles)


def clip_pyvista_polydata(
    surface_1: pv.PolyData,
    surface_2: pv.PolyData,
    target_edge_length: float = 10.0,
    remesh_before_clipping: bool = True,
    remesh_after_clipping: bool = True,
    remove_degenerate_faces: bool = True,
    duplicate_vertex_threshold: float = 0.001,
    area_threshold: float = 0.0001,
    protect_constraints: bool = False,
    relax_constraints: bool = True,
) -> pv.PolyData:
    """
    Clip two pyvista PolyData objects using the CGAL library.

    Parameters
    ----------
    surface_1 : pyvista.PolyData
        The first surface to be clipped.
    surface_2 : pyvista.PolyData
        The second surface to be used for clipping.

    Returns
    -------
    pyvista.PolyData
        The resulting clipped surface.
    """
    # Validate inputs
    validate_pyvista_polydata(surface_1, "surface_1")
    validate_pyvista_polydata(surface_2, "surface_2")
    
    if target_edge_length <= 0:
        raise ValueError(f"target_edge_length must be positive, got {target_edge_length}")
    
    surface_1 = surface_1.triangulate()
    surface_2 = surface_2.triangulate()
    tm = NumpyMesh()
    tm.vertices = np.array(surface_1.points, dtype=np.float64).copy()
    tm.triangles = surface_1.faces.reshape(-1, 4)[:, 1:].copy().astype(np.int32)
    clipper = NumpyMesh()
    clipper.vertices = np.array(surface_2.points, dtype=np.float64).copy()
    clipper.triangles = surface_2.faces.reshape(-1, 4)[:, 1:].copy().astype(np.int32)
    
    # Validate the created NumpyMesh objects
    validate_numpy_mesh(tm, "surface_1 mesh")
    validate_numpy_mesh(clipper, "surface_2 mesh")
    mesh = clip_surface(
        tm,
        clipper,
        target_edge_length=target_edge_length,
        remesh_before_clipping=remesh_before_clipping,
        remesh_after_clipping=remesh_after_clipping,
        remove_degenerate_faces=remove_degenerate_faces,
        duplicate_vertex_threshold=duplicate_vertex_threshold,
        area_threshold=area_threshold,
        protect_constraints=protect_constraints,
        relax_constraints=relax_constraints,
    )
    return pv.PolyData.from_regular_faces(mesh.vertices, mesh.triangles)


def corefine_pyvista_polydata(
    surface_1: pv.PolyData,
    surface_2: pv.PolyData,
    target_edge_length: float = 10.0,
    duplicate_vertex_threshold: float = 0.001,
    area_threshold: float = 0.0001,
    number_of_iterations: int = 10,
    protect_constraints: bool = True,
    relax_constraints: bool = True,
) -> Tuple[pv.PolyData, pv.PolyData]:
    """
    Corefine two pyvista PolyData objects using the CGAL library.

    Parameters
    ----------
    surface_1 : pyvista.PolyData
        The first surface to be cored.
    surface_2 : pyvista.PolyData
        The second surface to be used for cording.

    Returns
    -------
    pyvista.PolyData
        The resulting cored surface.
    """
    # Validate inputs
    validate_pyvista_polydata(surface_1, "surface_1")
    validate_pyvista_polydata(surface_2, "surface_2")
    
    if target_edge_length <= 0:
        raise ValueError(f"target_edge_length must be positive, got {target_edge_length}")
    
    if number_of_iterations <= 0:
        raise ValueError(f"number_of_iterations must be positive, got {number_of_iterations}")
    
    surface_1 = surface_1.triangulate()
    surface_2 = surface_2.triangulate()
    tm1 = NumpyMesh()
    tm1.vertices = np.array(surface_1.points, dtype=np.float64).copy()
    tm1.triangles = surface_1.faces.reshape(-1, 4)[:, 1:].copy().astype(np.int32)
    tm2 = NumpyMesh()
    tm2.vertices = np.array(surface_2.points, dtype=np.float64).copy()
    tm2.triangles = surface_2.faces.reshape(-1, 4)[:, 1:].copy().astype(np.int32)
    
    # Validate the created NumpyMesh objects
    validate_numpy_mesh(tm1, "surface_1 mesh")
    validate_numpy_mesh(tm2, "surface_2 mesh")

    tm1, tm2 = corefine_mesh(
        tm1,
        tm2,
        target_edge_length=target_edge_length,
        duplicate_vertex_threshold=duplicate_vertex_threshold,
        area_threshold=area_threshold,
        number_of_iterations=number_of_iterations,
        relax_constraints=relax_constraints,
        protect_constraints=protect_constraints,
    )
    return (
        pv.PolyData.from_regular_faces(tm1.vertices, tm1.triangles),
        pv.PolyData.from_regular_faces(tm2.vertices, tm2.triangles),
    )<|MERGE_RESOLUTION|>--- conflicted
+++ resolved
@@ -5,9 +5,11 @@
 import numpy as np
 import pyvista as pv
 
-<<<<<<< HEAD
-from .loop_cgal import NumpyMesh, NumpyPlane, clip_plane, clip_surface, corefine_mesh
-from .loop_cgal import TriMesh as _TriMesh
+from ._loop_cgal import NumpyMesh, NumpyPlane, clip_plane, clip_surface, corefine_mesh
+from ._loop_cgal import TriMesh as _TriMesh
+from ._loop_cgal import verbose
+from ._loop_cgal import set_verbose as set_verbose
+
 
 
 def validate_numpy_mesh(mesh: NumpyMesh, mesh_name: str = "mesh") -> None:
@@ -133,12 +135,8 @@
     if normal_length < 1e-10:
         raise ValueError(f"Plane normal vector is too small (length: {normal_length})")
 
-=======
-from ._loop_cgal import NumpyMesh, NumpyPlane, clip_plane, clip_surface, corefine_mesh
-from ._loop_cgal import TriMesh as _TriMesh
-from ._loop_cgal import verbose
-from ._loop_cgal import set_verbose as set_verbose
->>>>>>> 1aa1dbdb
+
+
 class TriMesh(_TriMesh):
     """
     A class for handling triangular meshes using CGAL.
